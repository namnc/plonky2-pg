use std::time::Instant;

use log::info;
use rayon::prelude::*;

use crate::circuit_data::{CommonCircuitData, ProverOnlyCircuitData};
use crate::field::extension_field::Extendable;
use crate::field::fft::ifft;
use crate::generator::generate_partial_witness;
use crate::plonk_challenger::Challenger;
use crate::plonk_common::eval_vanishing_poly_base;
use crate::polynomial::commitment::ListPolynomialCommitment;
use crate::polynomial::polynomial::PolynomialValues;
use crate::proof::Proof;
use crate::timed;
use crate::util::transpose;
use crate::vars::EvaluationVarsBase;
use crate::witness::{PartialWitness, Witness};

pub(crate) fn prove<F: Extendable<D>, const D: usize>(
    prover_data: &ProverOnlyCircuitData<F, D>,
    common_data: &CommonCircuitData<F, D>,
    inputs: PartialWitness<F>,
) -> Proof<F, D> {
    let fri_config = &common_data.config.fri_config;

    let start_proof_gen = Instant::now();

    let mut partial_witness = inputs;
    info!("Running {} generators", prover_data.generators.len());
    timed!(
<<<<<<< HEAD
        generate_partial_witness(&mut partial_witness, &prover_data.generators),
=======
        generate_partial_witness(&mut witness, &prover_data.generators,),
>>>>>>> ac117925
        "to generate witness"
    );

    timed!(
        witness
            .check_copy_constraints(&prover_data.copy_constraints, &prover_data.gate_instances)
            .unwrap(), // TODO: Change return value to `Result` and use `?` here.
        "to check copy constraints"
    );

    let config = &common_data.config;
    let num_wires = config.num_wires;
    let num_challenges = config.num_challenges;
    let quotient_degree = common_data.quotient_degree();
    let degree = common_data.degree();

    let witness = partial_witness.full_witness(degree, num_wires);

    let wires_values: Vec<PolynomialValues<F>> = timed!(
        witness
            .wire_values
            .iter()
            .map(|column| PolynomialValues::new(column.clone()))
            .collect(),
        "to compute wire polynomials"
    );

    // TODO: Could try parallelizing the transpose, or not doing it explicitly, instead having
    // merkle_root_bit_rev_order do it implicitly.
    let wires_commitment = timed!(
        ListPolynomialCommitment::new(wires_values, fri_config.rate_bits, true),
        "to compute wires commitment"
    );

    let mut challenger = Challenger::new();
    // Observe the instance.
    // TODO: Need to include public inputs as well.
    challenger.observe_hash(&common_data.circuit_digest);

    challenger.observe_hash(&wires_commitment.merkle_tree.root);
    let betas = challenger.get_n_challenges(num_challenges);
    let gammas = challenger.get_n_challenges(num_challenges);

    let plonk_z_vecs = timed!(
        compute_zs(&witness, &betas, &gammas, &prover_data, &common_data),
        "to compute Z's"
    );

    let plonk_zs_commitment = timed!(
        ListPolynomialCommitment::new(plonk_z_vecs, fri_config.rate_bits, true),
        "to commit to Z's"
    );

    challenger.observe_hash(&plonk_zs_commitment.merkle_tree.root);

    let alphas = challenger.get_n_challenges(num_challenges);

    let vanishing_polys = timed!(
        compute_vanishing_polys(
            common_data,
            prover_data,
            &wires_commitment,
            &plonk_zs_commitment,
            &betas,
            &gammas,
            &alphas,
        ),
        "to compute vanishing polys"
    );

    // Compute the quotient polynomials, aka `t` in the Plonk paper.
    let all_quotient_poly_chunks = timed!(
        vanishing_polys
            .into_par_iter()
            .flat_map(|vanishing_poly| {
                let vanishing_poly_coeff = ifft(vanishing_poly);
                // TODO: run `padded` when the division works.
                let quotient_poly_coeff = vanishing_poly_coeff.divide_by_z_h(degree);
                let x = F::rand();
                assert!(
                    quotient_poly_coeff.eval(x) * (x.exp(degree as u64) - F::ONE)
                        != vanishing_poly_coeff.eval(x),
                    "That's good news, this should fail! The division by z_h doesn't work yet,\
                    most likely because compute_vanishing_polys isn't complete (doesn't use filters for example)."
                );
                // Split t into degree-n chunks.
                quotient_poly_coeff.chunks(degree)
            })
            .collect(),
        "to compute quotient polys"
    );

    let quotient_polys_commitment = timed!(
        ListPolynomialCommitment::new_from_polys(
            all_quotient_poly_chunks,
            fri_config.rate_bits,
            true
        ),
        "to commit to quotient polys"
    );

    challenger.observe_hash(&quotient_polys_commitment.merkle_tree.root);

    let zeta = challenger.get_extension_challenge();

    let (opening_proof, openings) = timed!(
        ListPolynomialCommitment::open_plonk(
            &[
                &prover_data.constants_commitment,
                &prover_data.sigmas_commitment,
                &wires_commitment,
                &plonk_zs_commitment,
                &quotient_polys_commitment,
            ],
            zeta,
            &mut challenger,
            &common_data.config.fri_config
        ),
        "to compute opening proofs"
    );

    info!(
        "{:.3}s for overall witness & proof generation",
        start_proof_gen.elapsed().as_secs_f32()
    );

    Proof {
        wires_root: wires_commitment.merkle_tree.root,
        plonk_zs_root: plonk_zs_commitment.merkle_tree.root,
        quotient_polys_root: quotient_polys_commitment.merkle_tree.root,
        openings,
        opening_proof,
    }
}

fn compute_zs<F: Extendable<D>, const D: usize>(
    witness: &Witness<F>,
    betas: &[F],
    gammas: &[F],
    prover_data: &ProverOnlyCircuitData<F>,
    common_data: &CommonCircuitData<F, D>,
) -> Vec<PolynomialValues<F>> {
    (0..common_data.config.num_challenges)
        .map(|i| compute_z(witness, betas[i], gammas[i], prover_data, common_data))
        .collect()
}

fn compute_z<F: Extendable<D>, const D: usize>(
    witness: &Witness<F>,
    beta: F,
    gamma: F,
    prover_data: &ProverOnlyCircuitData<F>,
    common_data: &CommonCircuitData<F, D>,
) -> PolynomialValues<F> {
    let subgroup = &prover_data.subgroup;
    let mut plonk_z_points = vec![F::ONE];
    let k_is = &common_data.k_is;
    for i in 1..common_data.degree() {
        let x = subgroup[i - 1];
        let mut numerator = F::ONE;
        let mut denominator = F::ONE;
        let s_sigmas = prover_data.sigmas_commitment.original_values(i - 1);
        for j in 0..common_data.config.num_routed_wires {
            let wire_value = witness.get_wire(i - 1, j);
            let k_i = k_is[j];
            let s_id = k_i * x;
            let s_sigma = s_sigmas[j];
            numerator *= wire_value + beta * s_id + gamma;
            denominator *= wire_value + beta * s_sigma + gamma;
        }
        let last = *plonk_z_points.last().unwrap();
        plonk_z_points.push(last * numerator / denominator);
    }
    plonk_z_points.into()
}

fn compute_vanishing_polys<F: Extendable<D>, const D: usize>(
    common_data: &CommonCircuitData<F, D>,
    prover_data: &ProverOnlyCircuitData<F, D>,
    wires_commitment: &ListPolynomialCommitment<F>,
    plonk_zs_commitment: &ListPolynomialCommitment<F>,
    betas: &[F],
    gammas: &[F],
    alphas: &[F],
) -> Vec<PolynomialValues<F>> {
    let num_challenges = common_data.config.num_challenges;
    let points = F::two_adic_subgroup(
        common_data.degree_bits + common_data.max_filtered_constraint_degree_bits,
    );
    let lde_size = points.len();

    // Low-degree extend the polynomials commited in `comm` to the subgroup of size `lde_size`.
    let commitment_to_lde = |comm: &ListPolynomialCommitment<F>| -> Vec<PolynomialValues<F>> {
        comm.polynomials
            .iter()
            .map(|p| p.lde(common_data.max_filtered_constraint_degree_bits).fft())
            .collect()
    };

    let constants_lde = commitment_to_lde(&prover_data.constants_commitment);
    let sigmas_lde = commitment_to_lde(&prover_data.sigmas_commitment);
    let wires_lde = commitment_to_lde(wires_commitment);
    let zs_lde = commitment_to_lde(plonk_zs_commitment);

    // Retrieve the polynomial values at index `i`.
    let get_at_index = |ldes: &[PolynomialValues<F>], i: usize| {
        ldes.iter().map(|l| l.values[i]).collect::<Vec<_>>()
    };

    let values: Vec<Vec<F>> = points
        .into_par_iter()
        .enumerate()
        .map(|(i, x)| {
            let i_next = (i + 1) % lde_size;
            let local_constants = &get_at_index(&constants_lde, i);
            let s_sigmas = &get_at_index(&sigmas_lde, i);
            let local_wires = &get_at_index(&wires_lde, i);
            let local_plonk_zs = &get_at_index(&zs_lde, i);
            let next_plonk_zs = &get_at_index(&zs_lde, i_next);

            debug_assert_eq!(local_wires.len(), common_data.config.num_wires);
            debug_assert_eq!(local_plonk_zs.len(), num_challenges);

            let vars = EvaluationVarsBase {
                local_constants,
                local_wires,
            };
            eval_vanishing_poly_base(
                common_data,
                x,
                vars,
                local_plonk_zs,
                next_plonk_zs,
                s_sigmas,
                betas,
                gammas,
                alphas,
            )
        })
        .collect();

    transpose(&values)
        .into_iter()
        .map(PolynomialValues::new)
        .collect()
}<|MERGE_RESOLUTION|>--- conflicted
+++ resolved
@@ -29,11 +29,7 @@
     let mut partial_witness = inputs;
     info!("Running {} generators", prover_data.generators.len());
     timed!(
-<<<<<<< HEAD
         generate_partial_witness(&mut partial_witness, &prover_data.generators),
-=======
-        generate_partial_witness(&mut witness, &prover_data.generators,),
->>>>>>> ac117925
         "to generate witness"
     );
 
