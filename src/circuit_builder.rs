--- conflicted
+++ resolved
@@ -277,50 +277,6 @@
     }
 
     fn blind_and_pad(&mut self) {
-<<<<<<< HEAD
-        // let (regular_poly_openings, z_openings) = self.blinding_counts();
-        //
-        // let num_routed_wires = self.config.num_routed_wires;
-        // let num_wires = self.config.num_wires;
-        //
-        // // For each "regular" blinding factor, we simply add a no-op gate, and insert a random value
-        // // for each wire.
-        // for _ in 0..regular_poly_openings {
-        //     let gate = self.add_gate_no_constants(NoopGate::get());
-        //     for w in 0..num_wires {
-        //         self.add_generator(RandomValueGenerator {
-        //             target: Target::Wire(Wire { gate, input: w }),
-        //         });
-        //     }
-        // }
-        //
-        // // For each z poly blinding factor, we add two new gates with the same random value, and
-        // // enforce a copy constraint between them.
-        // // See https://mirprotocol.org/blog/Adding-zero-knowledge-to-Plonk-Halo
-        // for _ in 0..z_openings {
-        //     let gate_1 = self.add_gate_no_constants(NoopGate::get());
-        //     let gate_2 = self.add_gate_no_constants(NoopGate::get());
-        //
-        //     for w in 0..num_routed_wires {
-        //         self.add_generator(RandomValueGenerator {
-        //             target: Target::Wire(Wire {
-        //                 gate: gate_1,
-        //                 input: w,
-        //             }),
-        //         });
-        //         self.add_generator(CopyGenerator {
-        //             src: Target::Wire(Wire {
-        //                 gate: gate_1,
-        //                 input: w,
-        //             }),
-        //             dst: Target::Wire(Wire {
-        //                 gate: gate_2,
-        //                 input: w,
-        //             }),
-        //         });
-        //     }
-        // }
-=======
         let (regular_poly_openings, z_openings) = self.blinding_counts();
         info!(
             "Adding {} blinding terms for witness polynomials, and {}*2 for Z polynomials",
@@ -367,7 +323,6 @@
                 );
             }
         }
->>>>>>> dcde5993
 
         while !self.gate_instances.len().is_power_of_two() {
             self.add_gate_no_constants(NoopGate::get());
