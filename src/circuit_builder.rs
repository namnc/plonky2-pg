use std::collections::{HashMap, HashSet};
use std::time::Instant;

use log::info;

use crate::circuit_data::{
    CircuitConfig, CircuitData, CommonCircuitData, ProverCircuitData, ProverOnlyCircuitData,
    VerifierCircuitData, VerifierOnlyCircuitData,
};
use crate::field::cosets::get_unique_coset_shifts;
use crate::field::extension_field::target::ExtensionTarget;
use crate::field::extension_field::Extendable;
use crate::gates::constant::ConstantGate;
use crate::gates::gate::{GateInstance, GateRef, PrefixedGate};
use crate::gates::gate_tree::Tree;
use crate::gates::noop::NoopGate;
use crate::generator::{CopyGenerator, WitnessGenerator};
use crate::hash::hash_n_to_hash;
use crate::permutation_argument::TargetPartitions;
use crate::plonk_common::PlonkPolynomials;
use crate::polynomial::commitment::ListPolynomialCommitment;
use crate::polynomial::polynomial::PolynomialValues;
use crate::target::Target;
use crate::util::{log2_strict, transpose, transpose_poly_values};
use crate::wire::Wire;

pub struct CircuitBuilder<F: Extendable<D>, const D: usize> {
    pub(crate) config: CircuitConfig,

    /// The types of gates used in this circuit.
    gates: HashSet<GateRef<F, D>>,

    /// The concrete placement of each gate.
    gate_instances: Vec<GateInstance<F, D>>,

    /// The next available index for a public input.
    public_input_index: usize,

    /// The next available index for a VirtualAdviceTarget.
    virtual_target_index: usize,

    copy_constraints: Vec<(Target, Target)>,

    /// Generators used to generate the witness.
    generators: Vec<Box<dyn WitnessGenerator<F>>>,

    constants_to_targets: HashMap<F, Target>,
    targets_to_constants: HashMap<Target, F>,
}

impl<F: Extendable<D>, const D: usize> CircuitBuilder<F, D> {
    pub fn new(config: CircuitConfig) -> Self {
        CircuitBuilder {
            config,
            gates: HashSet::new(),
            gate_instances: Vec::new(),
            public_input_index: 0,
            virtual_target_index: 0,
            copy_constraints: Vec::new(),
            generators: Vec::new(),
            constants_to_targets: HashMap::new(),
            targets_to_constants: HashMap::new(),
        }
    }

    pub fn add_public_input(&mut self) -> Target {
        let index = self.public_input_index;
        self.public_input_index += 1;
        Target::PublicInput { index }
    }

    pub fn add_public_inputs(&mut self, n: usize) -> Vec<Target> {
        (0..n).map(|_i| self.add_public_input()).collect()
    }

    /// Adds a new "virtual" advice target. This is not an actual wire in the witness, but just a
    /// target that help facilitate witness generation. In particular, a generator can assign a
    /// values to a virtual target, which can then be copied to other (virtual or concrete) targets
    /// via `generate_copy`. When we generate the final witness (a grid of wire values), these
    /// virtual targets will go away.
    ///
    /// Since virtual targets are not part of the actual permutation argument, they cannot be used
    /// with `assert_equal`.
    pub fn add_virtual_advice_target(&mut self) -> Target {
        let index = self.virtual_target_index;
        self.virtual_target_index += 1;
        Target::VirtualAdviceTarget { index }
    }

    pub fn add_virtual_advice_targets(&mut self, n: usize) -> Vec<Target> {
        (0..n).map(|_i| self.add_virtual_advice_target()).collect()
    }

    pub fn add_gate_no_constants(&mut self, gate_type: GateRef<F, D>) -> usize {
        self.add_gate(gate_type, Vec::new())
    }

    /// Adds a gate to the circuit, and returns its index.
    pub fn add_gate(&mut self, gate_type: GateRef<F, D>, constants: Vec<F>) -> usize {
        // If we haven't seen a gate of this type before, check that it's compatible with our
        // circuit configuration, then register it.
        if !self.gates.contains(&gate_type) {
            self.check_gate_compatibility(&gate_type);
            self.gates.insert(gate_type.clone());
        }

        let index = self.gate_instances.len();

        self.add_generators(gate_type.0.generators(index, &constants));

        self.gate_instances.push(GateInstance {
            gate_type,
            constants,
        });
        index
    }

    fn check_gate_compatibility(&self, gate: &GateRef<F, D>) {
        assert!(
            gate.0.num_wires() <= self.config.num_wires,
            "{:?} requires {} wires, but our GateConfig has only {}",
            gate.0.id(),
            gate.0.num_wires(),
            self.config.num_wires
        );
    }

    /// Shorthand for `generate_copy` and `assert_equal`.
    /// Both elements must be routable, otherwise this method will panic.
    pub fn route(&mut self, src: Target, dst: Target) {
        self.generate_copy(src, dst);
        self.assert_equal(src, dst);
    }

    pub fn route_extension(&mut self, src: ExtensionTarget<D>, dst: ExtensionTarget<D>) {
        for i in 0..D {
            self.route(src.0[i], dst.0[i]);
        }
    }

    /// Adds a generator which will copy `src` to `dst`.
    pub fn generate_copy(&mut self, src: Target, dst: Target) {
        self.add_generator(CopyGenerator { src, dst });
    }

    /// Uses Plonk's permutation argument to require that two elements be equal.
    /// Both elements must be routable, otherwise this method will panic.
    pub fn assert_equal(&mut self, x: Target, y: Target) {
        assert!(
            x.is_routable(&self.config),
            "Tried to route a wire that isn't routable"
        );
        assert!(
            y.is_routable(&self.config),
            "Tried to route a wire that isn't routable"
        );
        self.copy_constraints.push((x, y));
    }

    pub fn assert_zero(&mut self, x: Target) {
        let zero = self.zero();
        self.assert_equal(x, zero);
    }

    pub fn assert_equal_extension(&mut self, x: ExtensionTarget<D>, y: ExtensionTarget<D>) {
        for i in 0..D {
            self.assert_equal(x.0[i], y.0[i]);
        }
    }

    pub fn add_generators(&mut self, generators: Vec<Box<dyn WitnessGenerator<F>>>) {
        self.generators.extend(generators);
    }

    pub fn add_generator<G: WitnessGenerator<F>>(&mut self, generator: G) {
        self.generators.push(Box::new(generator));
    }

    /// Returns a routable target with a value of 0.
    pub fn zero(&mut self) -> Target {
        self.constant(F::ZERO)
    }

    /// Returns a routable target with a value of 1.
    pub fn one(&mut self) -> Target {
        self.constant(F::ONE)
    }

    /// Returns a routable target with a value of 2.
    pub fn two(&mut self) -> Target {
        self.constant(F::TWO)
    }

    /// Returns a routable target with a value of `ORDER - 1`.
    pub fn neg_one(&mut self) -> Target {
        self.constant(F::NEG_ONE)
    }

    /// Returns a routable target with the given constant value.
    pub fn constant(&mut self, c: F) -> Target {
        if let Some(&target) = self.constants_to_targets.get(&c) {
            // We already have a wire for this constant.
            return target;
        }

        let gate = self.add_gate(ConstantGate::get(), vec![c]);
        let target = Target::Wire(Wire {
            gate,
            input: ConstantGate::WIRE_OUTPUT,
        });
        self.constants_to_targets.insert(c, target);
        self.targets_to_constants.insert(target, c);
        target
    }

    pub fn constants(&mut self, constants: &[F]) -> Vec<Target> {
        constants.iter().map(|&c| self.constant(c)).collect()
    }

    /// If the given target is a constant (i.e. it was created by the `constant(F)` method), returns
    /// its constant value. Otherwise, returns `None`.
    pub fn target_as_constant(&self, target: Target) -> Option<F> {
        self.targets_to_constants.get(&target).cloned()
    }

    fn blind_and_pad(&mut self) {
        // TODO: Blind.

        while !self.gate_instances.len().is_power_of_two() {
            self.add_gate_no_constants(NoopGate::get());
        }
    }

    fn constant_polys(
        &self,
        gates: &[PrefixedGate<F, D>],
        num_constants: usize,
    ) -> Vec<PolynomialValues<F>> {
        let constants_per_gate = self
            .gate_instances
            .iter()
            .map(|gate| {
                let prefix = &gates
                    .iter()
                    .find(|g| g.gate.0.id() == gate.gate_type.0.id())
                    .unwrap()
                    .prefix;
                let mut prefixed_constants = Vec::with_capacity(num_constants);
                prefixed_constants.extend(prefix.iter().map(|&b| if b { F::ONE } else { F::ZERO }));
                prefixed_constants.extend_from_slice(&gate.constants);
                prefixed_constants.resize(num_constants, F::ZERO);
                prefixed_constants
            })
            .collect::<Vec<_>>();

        transpose(&constants_per_gate)
            .into_iter()
            .map(PolynomialValues::new)
            .collect()
    }

    fn sigma_vecs(&self, k_is: &[F], subgroup: &[F]) -> Vec<PolynomialValues<F>> {
        let degree = self.gate_instances.len();
        let degree_log = log2_strict(degree);
        let mut target_partitions = TargetPartitions::new();

        for gate in 0..degree {
            for input in 0..self.config.num_routed_wires {
                target_partitions.add_partition(Target::Wire(Wire { gate, input }));
            }
        }

        for index in 0..self.public_input_index {
            target_partitions.add_partition(Target::PublicInput { index })
        }

        for &(a, b) in &self.copy_constraints {
            target_partitions.merge(a, b);
        }

        let wire_partitions = target_partitions.to_wire_partitions();
        wire_partitions.get_sigma_polys(degree_log, k_is, subgroup)
    }

    /// Builds a "full circuit", with both prover and verifier data.
    pub fn build(mut self) -> CircuitData<F, D> {
        let start = Instant::now();
        info!(
            "degree before blinding & padding: {}",
            self.gate_instances.len()
        );
        self.blind_and_pad();
        let degree = self.gate_instances.len();
        info!("degree after blinding & padding: {}", degree);

        let gates = self.gates.iter().cloned().collect();
        let (gate_tree, max_filtered_constraint_degree, num_constants) = Tree::from_gates(gates);
        let prefixed_gates = PrefixedGate::from_tree(gate_tree);

<<<<<<< HEAD
        let constant_vecs = self.constant_polys(&prefixed_gates, num_constants);
        let constants_commitment = ListPolynomialCommitment::new(
            constant_vecs.into_iter().map(|v| v.ifft()).collect(),
            self.config.fri_config.rate_bits,
            false,
        );
=======
        let degree_bits = log2_strict(degree);
        let subgroup = F::two_adic_subgroup(degree_bits);

        let constant_vecs = self.constant_polys(&prefixed_gates);
        let num_constants = constant_vecs.len();
>>>>>>> 2c5c073b

        let k_is = get_unique_coset_shifts(degree, self.config.num_routed_wires);
        let sigma_vecs = self.sigma_vecs(&k_is, &subgroup);

        let constants_sigmas_vecs = [constant_vecs, sigma_vecs.clone()].concat();
        let constants_sigmas_commitment = ListPolynomialCommitment::new(
            constants_sigmas_vecs,
            self.config.fri_config.rate_bits,
            PlonkPolynomials::CONSTANTS_SIGMAS.blinding,
        );

        let constants_sigmas_root = constants_sigmas_commitment.merkle_tree.root;
        let verifier_only = VerifierOnlyCircuitData {
            constants_sigmas_root,
        };

        let prover_only = ProverOnlyCircuitData {
            generators: self.generators,
            constants_sigmas_commitment,
            sigmas: transpose_poly_values(sigma_vecs),
            subgroup,
            copy_constraints: self.copy_constraints,
            gate_instances: self.gate_instances,
        };

        // The HashSet of gates will have a non-deterministic order. When converting to a Vec, we
        // sort by ID to make the ordering deterministic.
        let mut gates = self.gates.iter().cloned().collect::<Vec<_>>();
        gates.sort_unstable_by_key(|gate| gate.0.id());

        let num_gate_constraints = gates
            .iter()
            .map(|gate| gate.0.num_constraints())
            .max()
            .expect("No gates?");

        // TODO: This should also include an encoding of gate constraints.
        let circuit_digest_parts = [
            constants_sigmas_root.elements.to_vec(),
            vec![/* Add other circuit data here */],
        ];
        let circuit_digest = hash_n_to_hash(circuit_digest_parts.concat(), false);

        let common = CommonCircuitData {
            config: self.config,
            degree_bits,
            gates: prefixed_gates,
            max_filtered_constraint_degree_bits: 3, // TODO: compute this correctly once filters land.
            num_gate_constraints,
            num_constants,
            k_is,
            circuit_digest,
        };

        info!("Building circuit took {}s", start.elapsed().as_secs_f32());
        CircuitData {
            prover_only,
            verifier_only,
            common,
        }
    }

    /// Builds a "prover circuit", with data needed to generate proofs but not verify them.
    pub fn build_prover(self) -> ProverCircuitData<F, D> {
        // TODO: Can skip parts of this.
        let CircuitData {
            prover_only,
            common,
            ..
        } = self.build();
        ProverCircuitData {
            prover_only,
            common,
        }
    }

    /// Builds a "verifier circuit", with data needed to verify proofs but not generate them.
    pub fn build_verifier(self) -> VerifierCircuitData<F, D> {
        // TODO: Can skip parts of this.
        let CircuitData {
            verifier_only,
            common,
            ..
        } = self.build();
        VerifierCircuitData {
            verifier_only,
            common,
        }
    }
}<|MERGE_RESOLUTION|>--- conflicted
+++ resolved
@@ -297,20 +297,17 @@
         let (gate_tree, max_filtered_constraint_degree, num_constants) = Tree::from_gates(gates);
         let prefixed_gates = PrefixedGate::from_tree(gate_tree);
 
-<<<<<<< HEAD
+        let degree_bits = log2_strict(degree);
+        let subgroup = F::two_adic_subgroup(degree_bits);
+
+        let constant_vecs = self.constant_polys(&prefixed_gates);
+        let num_constants = constant_vecs.len();
         let constant_vecs = self.constant_polys(&prefixed_gates, num_constants);
         let constants_commitment = ListPolynomialCommitment::new(
             constant_vecs.into_iter().map(|v| v.ifft()).collect(),
             self.config.fri_config.rate_bits,
             false,
         );
-=======
-        let degree_bits = log2_strict(degree);
-        let subgroup = F::two_adic_subgroup(degree_bits);
-
-        let constant_vecs = self.constant_polys(&prefixed_gates);
-        let num_constants = constant_vecs.len();
->>>>>>> 2c5c073b
 
         let k_is = get_unique_coset_shifts(degree, self.config.num_routed_wires);
         let sigma_vecs = self.sigma_vecs(&k_is, &subgroup);
