--- conflicted
+++ resolved
@@ -118,30 +118,16 @@
             "Number of reductions should be non-zero."
         );
 
-<<<<<<< HEAD
         let precomputed_reduced_evals =
             PrecomputedReducedEvalsTarget::from_os_and_alpha(os, alpha, self);
-        for round_proof in &proof.query_round_proofs {
-            self.fri_verifier_query_round(
-                zeta,
-                alpha,
-                precomputed_reduced_evals,
-                initial_merkle_roots,
-                proof,
-                challenger,
-                n,
-                &betas,
-                round_proof,
-                common_data,
-=======
         for (i, round_proof) in proof.query_round_proofs.iter().enumerate() {
             context!(
                 self,
                 &format!("verify {}'th FRI query", i),
                 self.fri_verifier_query_round(
-                    os,
                     zeta,
                     alpha,
+                    precomputed_reduced_evals,
                     initial_merkle_roots,
                     proof,
                     challenger,
@@ -150,7 +136,6 @@
                     round_proof,
                     common_data,
                 )
->>>>>>> a74fce01
             );
         }
     }
@@ -291,27 +276,17 @@
         for (i, &arity_bits) in config.reduction_arity_bits.iter().enumerate() {
             let next_domain_size = domain_size >> arity_bits;
             let e_x = if i == 0 {
-<<<<<<< HEAD
-                self.fri_combine_initial(
-                    &round_proof.initial_trees_proof,
-                    alpha,
-                    zeta,
-                    subgroup_x,
-                    precomputed_reduced_evals,
-                    common_data,
-=======
                 context!(
                     self,
                     "combine initial oracles",
                     self.fri_combine_initial(
                         &round_proof.initial_trees_proof,
                         alpha,
-                        os,
                         zeta,
                         subgroup_x,
+                        precomputed_reduced_evals,
                         common_data,
                     )
->>>>>>> a74fce01
                 )
             } else {
                 let last_evals = &evaluations[i - 1];
