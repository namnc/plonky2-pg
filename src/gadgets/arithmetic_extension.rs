use crate::field::extension_field::target::{ExtensionAlgebraTarget, ExtensionTarget};
use crate::field::extension_field::FieldExtension;
use crate::field::extension_field::{Extendable, OEF};
<<<<<<< HEAD
use crate::field::field_types::{Field, PrimeField};
use crate::gates::arithmetic::ArithmeticExtensionGate;
=======
use crate::field::field_types::{Field, PrimeField, RichField};
use crate::gates::arithmetic_extension::ArithmeticExtensionGate;
use crate::gates::multiplication_extension::MulExtensionGate;
>>>>>>> 357eea8d
use crate::iop::generator::{GeneratedValues, SimpleGenerator};
use crate::iop::target::Target;
use crate::iop::witness::{PartitionWitness, Witness};
use crate::plonk::circuit_builder::CircuitBuilder;
use crate::util::bits_u64;

<<<<<<< HEAD
impl<F: Extendable<D>, const D: usize> CircuitBuilder<F, D> {
    /// Finds the last available arithmetic gate with the given constants or add one if there aren't any.
    /// Returns `(g,i)` such that there is an arithmetic gate with the given constants at index
    /// `g` and the gate's `i`-th operation is available.
    fn find_arithmetic_gate(&mut self, const_0: F, const_1: F) -> (usize, usize) {
        let (gate, i) = self
            .free_arithmetic
            .get(&(const_0, const_1))
            .copied()
            .unwrap_or_else(|| {
                let gate = self.add_gate(
                    ArithmeticExtensionGate::new_from_config(&self.config),
                    vec![const_0, const_1],
                );
                (gate, 0)
            });

        // Update `free_arithmetic` with new values.
        if i < ArithmeticExtensionGate::<D>::num_ops(&self.config) - 1 {
            self.free_arithmetic
                .insert((const_0, const_1), (gate, i + 1));
        } else {
            self.free_arithmetic.remove(&(const_0, const_1));
        }

        (gate, i)
    }

=======
impl<F: RichField + Extendable<D>, const D: usize> CircuitBuilder<F, D> {
>>>>>>> 357eea8d
    pub fn arithmetic_extension(
        &mut self,
        const_0: F,
        const_1: F,
        multiplicand_0: ExtensionTarget<D>,
        multiplicand_1: ExtensionTarget<D>,
        addend: ExtensionTarget<D>,
    ) -> ExtensionTarget<D> {
        // See if we can determine the result without adding an `ArithmeticGate`.
        if let Some(result) = self.arithmetic_extension_special_cases(
            const_0,
            const_1,
            multiplicand_0,
            multiplicand_1,
            addend,
        ) {
            return result;
        }

        // See if we've already computed the same operation.
        let operation = ExtensionArithmeticOperation {
            const_0,
            const_1,
            multiplicand_0,
            multiplicand_1,
            addend,
        };
        if let Some(&result) = self.arithmetic_results.get(&operation) {
            return result;
        }

        let result = if self.target_as_constant_ext(addend) == Some(F::Extension::ZERO) {
            // If the addend is zero, we use a multiplication gate.
            self.compute_mul_extension_operation(operation)
        } else {
            // Otherwise, we use an arithmetic gate.
            self.compute_arithmetic_extension_operation(operation)
        };
        // Otherwise, we must actually perform the operation using an ArithmeticExtensionGate slot.
        self.arithmetic_results.insert(operation, result);
        result
    }

    fn compute_arithmetic_extension_operation(
        &mut self,
        operation: ExtensionArithmeticOperation<F, D>,
    ) -> ExtensionTarget<D> {
        let (gate, i) = self.find_arithmetic_gate(operation.const_0, operation.const_1);
        let wires_multiplicand_0 = ExtensionTarget::from_range(
            gate,
            ArithmeticExtensionGate::<D>::wires_ith_multiplicand_0(i),
        );
        let wires_multiplicand_1 = ExtensionTarget::from_range(
            gate,
            ArithmeticExtensionGate::<D>::wires_ith_multiplicand_1(i),
        );
        let wires_addend =
            ExtensionTarget::from_range(gate, ArithmeticExtensionGate::<D>::wires_ith_addend(i));

        self.connect_extension(operation.multiplicand_0, wires_multiplicand_0);
        self.connect_extension(operation.multiplicand_1, wires_multiplicand_1);
        self.connect_extension(operation.addend, wires_addend);

        ExtensionTarget::from_range(gate, ArithmeticExtensionGate::<D>::wires_ith_output(i))
    }

    fn compute_mul_extension_operation(
        &mut self,
        operation: ExtensionArithmeticOperation<F, D>,
    ) -> ExtensionTarget<D> {
        let (gate, i) = self.find_mul_gate(operation.const_0);
        let wires_multiplicand_0 =
            ExtensionTarget::from_range(gate, MulExtensionGate::<D>::wires_ith_multiplicand_0(i));
        let wires_multiplicand_1 =
            ExtensionTarget::from_range(gate, MulExtensionGate::<D>::wires_ith_multiplicand_1(i));

        self.connect_extension(operation.multiplicand_0, wires_multiplicand_0);
        self.connect_extension(operation.multiplicand_1, wires_multiplicand_1);

        ExtensionTarget::from_range(gate, MulExtensionGate::<D>::wires_ith_output(i))
    }

    /// Checks for special cases where the value of
    /// `const_0 * multiplicand_0 * multiplicand_1 + const_1 * addend`
    /// can be determined without adding an `ArithmeticGate`.
    fn arithmetic_extension_special_cases(
        &mut self,
        const_0: F,
        const_1: F,
        multiplicand_0: ExtensionTarget<D>,
        multiplicand_1: ExtensionTarget<D>,
        addend: ExtensionTarget<D>,
    ) -> Option<ExtensionTarget<D>> {
        let zero = self.zero_extension();

        let mul_0_const = self.target_as_constant_ext(multiplicand_0);
        let mul_1_const = self.target_as_constant_ext(multiplicand_1);
        let addend_const = self.target_as_constant_ext(addend);

        let first_term_zero =
            const_0 == F::ZERO || multiplicand_0 == zero || multiplicand_1 == zero;
        let second_term_zero = const_1 == F::ZERO || addend == zero;

        // If both terms are constant, return their (constant) sum.
        let first_term_const = if first_term_zero {
            Some(F::Extension::ZERO)
        } else if let (Some(x), Some(y)) = (mul_0_const, mul_1_const) {
            Some((x * y).scalar_mul(const_0))
        } else {
            None
        };
        let second_term_const = if second_term_zero {
            Some(F::Extension::ZERO)
        } else {
            addend_const.map(|x| x.scalar_mul(const_1))
        };
        if let (Some(x), Some(y)) = (first_term_const, second_term_const) {
            return Some(self.constant_extension(x + y));
        }

        if first_term_zero && const_1.is_one() {
            return Some(addend);
        }

        if second_term_zero {
            if let Some(x) = mul_0_const {
                if x.scalar_mul(const_0).is_one() {
                    return Some(multiplicand_1);
                }
            }
            if let Some(x) = mul_1_const {
                if x.scalar_mul(const_0).is_one() {
                    return Some(multiplicand_0);
                }
            }
        }

        None
    }

    /// Returns `a*b + c*d + e`.
    pub fn wide_arithmetic_extension(
        &mut self,
        a: ExtensionTarget<D>,
        b: ExtensionTarget<D>,
        c: ExtensionTarget<D>,
        d: ExtensionTarget<D>,
        e: ExtensionTarget<D>,
    ) -> ExtensionTarget<D> {
        self.inner_product_extension(F::ONE, e, vec![(a, b), (c, d)])
    }

    /// Returns `sum_{(a,b) in vecs} constant * a * b`.
    pub fn inner_product_extension(
        &mut self,
        constant: F,
        starting_acc: ExtensionTarget<D>,
        pairs: Vec<(ExtensionTarget<D>, ExtensionTarget<D>)>,
    ) -> ExtensionTarget<D> {
        let mut acc = starting_acc;
        for (a, b) in pairs {
            acc = self.arithmetic_extension(constant, F::ONE, a, b, acc);
        }
        acc
    }

    pub fn add_extension(
        &mut self,
        a: ExtensionTarget<D>,
        b: ExtensionTarget<D>,
    ) -> ExtensionTarget<D> {
        let one = self.one_extension();
        self.arithmetic_extension(F::ONE, F::ONE, one, a, b)
    }

    pub fn add_ext_algebra(
        &mut self,
        mut a: ExtensionAlgebraTarget<D>,
        b: ExtensionAlgebraTarget<D>,
    ) -> ExtensionAlgebraTarget<D> {
        for i in 0..D {
            a.0[i] = self.add_extension(a.0[i], b.0[i]);
        }
        a
    }

    /// Add `n` `ExtensionTarget`s.
    pub fn add_many_extension(&mut self, terms: &[ExtensionTarget<D>]) -> ExtensionTarget<D> {
        let mut sum = self.zero_extension();
        for &term in terms {
            sum = self.add_extension(sum, term);
        }
        sum
    }

    pub fn sub_extension(
        &mut self,
        a: ExtensionTarget<D>,
        b: ExtensionTarget<D>,
    ) -> ExtensionTarget<D> {
        let one = self.one_extension();
        self.arithmetic_extension(F::ONE, F::NEG_ONE, one, a, b)
    }

    pub fn sub_ext_algebra(
        &mut self,
        mut a: ExtensionAlgebraTarget<D>,
        b: ExtensionAlgebraTarget<D>,
    ) -> ExtensionAlgebraTarget<D> {
        for i in 0..D {
            a.0[i] = self.sub_extension(a.0[i], b.0[i]);
        }
        a
    }

    pub fn mul_extension_with_const(
        &mut self,
        const_0: F,
        multiplicand_0: ExtensionTarget<D>,
        multiplicand_1: ExtensionTarget<D>,
    ) -> ExtensionTarget<D> {
        let zero = self.zero_extension();
        self.arithmetic_extension(const_0, F::ZERO, multiplicand_0, multiplicand_1, zero)
    }

    pub fn mul_extension(
        &mut self,
        multiplicand_0: ExtensionTarget<D>,
        multiplicand_1: ExtensionTarget<D>,
    ) -> ExtensionTarget<D> {
        self.mul_extension_with_const(F::ONE, multiplicand_0, multiplicand_1)
    }

    /// Computes `x^2`.
    pub fn square_extension(&mut self, x: ExtensionTarget<D>) -> ExtensionTarget<D> {
        self.mul_extension(x, x)
    }

    /// Computes `x^3`.
    pub fn cube_extension(&mut self, x: ExtensionTarget<D>) -> ExtensionTarget<D> {
        self.mul_many_extension(&[x, x, x])
    }

    /// Returns `a * b + c`.
    pub fn mul_add_ext_algebra(
        &mut self,
        a: ExtensionAlgebraTarget<D>,
        b: ExtensionAlgebraTarget<D>,
        c: ExtensionAlgebraTarget<D>,
    ) -> ExtensionAlgebraTarget<D> {
        let mut inner = vec![vec![]; D];
        let mut inner_w = vec![vec![]; D];
        for i in 0..D {
            for j in 0..D - i {
                inner[(i + j) % D].push((a.0[i], b.0[j]));
            }
            for j in D - i..D {
                inner_w[(i + j) % D].push((a.0[i], b.0[j]));
            }
        }
        let res = inner_w
            .into_iter()
            .zip(inner)
            .zip(c.0)
            .map(|((pairs_w, pairs), ci)| {
                let acc = self.inner_product_extension(F::Extension::W, ci, pairs_w);
                self.inner_product_extension(F::ONE, acc, pairs)
            })
            .collect::<Vec<_>>();

        ExtensionAlgebraTarget(res.try_into().unwrap())
    }

    /// Returns `a * b`.
    pub fn mul_ext_algebra(
        &mut self,
        a: ExtensionAlgebraTarget<D>,
        b: ExtensionAlgebraTarget<D>,
    ) -> ExtensionAlgebraTarget<D> {
        let zero = self.zero_ext_algebra();
        self.mul_add_ext_algebra(a, b, zero)
    }

    /// Multiply `n` `ExtensionTarget`s.
    pub fn mul_many_extension(&mut self, terms: &[ExtensionTarget<D>]) -> ExtensionTarget<D> {
        terms
            .iter()
            .copied()
            .reduce(|acc, t| self.mul_extension(acc, t))
            .unwrap_or_else(|| self.one_extension())
    }

    /// Like `mul_add`, but for `ExtensionTarget`s.
    pub fn mul_add_extension(
        &mut self,
        a: ExtensionTarget<D>,
        b: ExtensionTarget<D>,
        c: ExtensionTarget<D>,
    ) -> ExtensionTarget<D> {
        self.arithmetic_extension(F::ONE, F::ONE, a, b, c)
    }

    /// Like `add_const`, but for `ExtensionTarget`s.
    pub fn add_const_extension(&mut self, x: ExtensionTarget<D>, c: F) -> ExtensionTarget<D> {
        let c = self.constant_extension(c.into());
        self.add_extension(x, c)
    }

    /// Like `mul_const`, but for `ExtensionTarget`s.
    pub fn mul_const_extension(&mut self, c: F, x: ExtensionTarget<D>) -> ExtensionTarget<D> {
        let c = self.constant_extension(c.into());
        self.mul_extension(c, x)
    }

    /// Like `mul_const_add`, but for `ExtensionTarget`s.
    pub fn mul_const_add_extension(
        &mut self,
        c: F,
        x: ExtensionTarget<D>,
        y: ExtensionTarget<D>,
    ) -> ExtensionTarget<D> {
        let c = self.constant_extension(c.into());
        self.mul_add_extension(c, x, y)
    }

    /// Like `mul_add`, but for `ExtensionTarget`s.
    pub fn scalar_mul_add_extension(
        &mut self,
        a: Target,
        b: ExtensionTarget<D>,
        c: ExtensionTarget<D>,
    ) -> ExtensionTarget<D> {
        let a_ext = self.convert_to_ext(a);
        self.arithmetic_extension(F::ONE, F::ONE, a_ext, b, c)
    }

    /// Like `mul_sub`, but for `ExtensionTarget`s.
    pub fn mul_sub_extension(
        &mut self,
        a: ExtensionTarget<D>,
        b: ExtensionTarget<D>,
        c: ExtensionTarget<D>,
    ) -> ExtensionTarget<D> {
        self.arithmetic_extension(F::ONE, F::NEG_ONE, a, b, c)
    }

    /// Like `mul_sub`, but for `ExtensionTarget`s.
    pub fn scalar_mul_sub_extension(
        &mut self,
        a: Target,
        b: ExtensionTarget<D>,
        c: ExtensionTarget<D>,
    ) -> ExtensionTarget<D> {
        let a_ext = self.convert_to_ext(a);
        self.arithmetic_extension(F::ONE, F::NEG_ONE, a_ext, b, c)
    }

    /// Returns `a * b`, where `b` is in the extension field and `a` is in the base field.
    pub fn scalar_mul_ext(&mut self, a: Target, b: ExtensionTarget<D>) -> ExtensionTarget<D> {
        let a_ext = self.convert_to_ext(a);
        self.mul_extension(a_ext, b)
    }

    /// Returns `a * b + c`, where `b, c` are in the extension algebra and `a` in the extension field.
    pub fn scalar_mul_add_ext_algebra(
        &mut self,
        a: ExtensionTarget<D>,
        b: ExtensionAlgebraTarget<D>,
        mut c: ExtensionAlgebraTarget<D>,
    ) -> ExtensionAlgebraTarget<D> {
        for i in 0..D {
            c.0[i] = self.mul_add_extension(a, b.0[i], c.0[i]);
        }
        c
    }

    /// Returns `a * b`, where `b` is in the extension algebra and `a` in the extension field.
    pub fn scalar_mul_ext_algebra(
        &mut self,
        a: ExtensionTarget<D>,
        b: ExtensionAlgebraTarget<D>,
    ) -> ExtensionAlgebraTarget<D> {
        let zero = self.zero_ext_algebra();
        self.scalar_mul_add_ext_algebra(a, b, zero)
    }

    /// Exponentiate `base` to the power of `2^power_log`.
    // TODO: Test
    pub fn exp_power_of_2_extension(
        &mut self,
        mut base: ExtensionTarget<D>,
        power_log: usize,
    ) -> ExtensionTarget<D> {
        for _ in 0..power_log {
            base = self.square_extension(base);
        }
        base
    }

    /// Exponentiate `base` to the power of a known `exponent`.
    // TODO: Test
    pub fn exp_u64_extension(
        &mut self,
        base: ExtensionTarget<D>,
        exponent: u64,
    ) -> ExtensionTarget<D> {
        match exponent {
            0 => return self.one_extension(),
            1 => return base,
            2 => return self.square_extension(base),
            3 => return self.cube_extension(base),
            _ => (),
        }
        let mut current = base;
        let mut product = self.one_extension();

        for j in 0..bits_u64(exponent as u64) {
            if j != 0 {
                current = self.square_extension(current);
            }
            if (exponent >> j & 1) != 0 {
                product = self.mul_extension(product, current);
            }
        }
        product
    }

    /// Computes `x / y`. Results in an unsatisfiable instance if `y = 0`.
    pub fn div_extension(
        &mut self,
        x: ExtensionTarget<D>,
        y: ExtensionTarget<D>,
    ) -> ExtensionTarget<D> {
        let zero = self.zero_extension();
        self.div_add_extension(x, y, zero)
    }

    /// Computes ` x / y + z`.
    pub fn div_add_extension(
        &mut self,
        x: ExtensionTarget<D>,
        y: ExtensionTarget<D>,
        z: ExtensionTarget<D>,
    ) -> ExtensionTarget<D> {
        let inv = self.add_virtual_extension_target();
        let one = self.one_extension();
        self.add_simple_generator(QuotientGeneratorExtension {
            numerator: one,
            denominator: y,
            quotient: inv,
        });

        // Enforce that y times its purported inverse equals 1.
        let y_inv = self.mul_extension(y, inv);
        self.connect_extension(y_inv, one);

        self.mul_add_extension(x, inv, z)
    }

    /// Computes `1 / x`. Results in an unsatisfiable instance if `x = 0`.
    pub fn inverse_extension(&mut self, x: ExtensionTarget<D>) -> ExtensionTarget<D> {
        let one = self.one_extension();
        self.div_extension(one, x)
    }
}

#[derive(Debug)]
struct QuotientGeneratorExtension<const D: usize> {
    numerator: ExtensionTarget<D>,
    denominator: ExtensionTarget<D>,
    quotient: ExtensionTarget<D>,
}

impl<F: Extendable<D>, const D: usize> SimpleGenerator<F> for QuotientGeneratorExtension<D> {
    fn dependencies(&self) -> Vec<Target> {
        let mut deps = self.numerator.to_target_array().to_vec();
        deps.extend(&self.denominator.to_target_array());
        deps
    }

    fn run_once(&self, witness: &PartitionWitness<F>, out_buffer: &mut GeneratedValues<F>) {
        let num = witness.get_extension_target(self.numerator);
        let dem = witness.get_extension_target(self.denominator);
        let quotient = num / dem;
        out_buffer.set_extension_target(self.quotient, quotient)
    }
}

/// An iterator over the powers of a certain base element `b`: `b^0, b^1, b^2, ...`.
#[derive(Clone)]
pub struct PowersTarget<const D: usize> {
    base: ExtensionTarget<D>,
    current: ExtensionTarget<D>,
}

impl<const D: usize> PowersTarget<D> {
    pub fn next<F: Extendable<D>>(
        &mut self,
        builder: &mut CircuitBuilder<F, D>,
    ) -> ExtensionTarget<D> {
        let result = self.current;
        self.current = builder.mul_extension(self.base, self.current);
        result
    }

    pub fn repeated_frobenius<F: Extendable<D>>(
        self,
        k: usize,
        builder: &mut CircuitBuilder<F, D>,
    ) -> Self {
        let Self { base, current } = self;
        Self {
            base: base.repeated_frobenius(k, builder),
            current: current.repeated_frobenius(k, builder),
        }
    }
}

impl<F: Extendable<D>, const D: usize> CircuitBuilder<F, D> {
    pub fn powers(&mut self, base: ExtensionTarget<D>) -> PowersTarget<D> {
        PowersTarget {
            base,
            current: self.one_extension(),
        }
    }
}

/// Represents an extension arithmetic operation in the circuit. Used to memoize results.
#[derive(Copy, Clone, Eq, PartialEq, Hash)]
pub(crate) struct ExtensionArithmeticOperation<F: PrimeField + Extendable<D>, const D: usize> {
    const_0: F,
    const_1: F,
    multiplicand_0: ExtensionTarget<D>,
    multiplicand_1: ExtensionTarget<D>,
    addend: ExtensionTarget<D>,
}

#[cfg(test)]
mod tests {
    use anyhow::Result;

    use crate::field::extension_field::algebra::ExtensionAlgebra;
<<<<<<< HEAD
=======
    use crate::field::extension_field::quartic::QuarticExtension;
    use crate::field::extension_field::target::ExtensionAlgebraTarget;
>>>>>>> 357eea8d
    use crate::field::field_types::Field;
    use crate::iop::witness::{PartialWitness, Witness};
    use crate::plonk::circuit_builder::CircuitBuilder;
    use crate::plonk::circuit_data::CircuitConfig;
    use crate::plonk::config::{GenericConfig, KeccakGoldilocksConfig, PoseidonGoldilocksConfig};
    use crate::plonk::verifier::verify;

    #[test]
    fn test_mul_many() -> Result<()> {
        const D: usize = 2;
        type C = PoseidonGoldilocksConfig;
        type F = <C as GenericConfig<D>>::F;
        type FF = <C as GenericConfig<D>>::FE;

        let config = CircuitConfig::standard_recursion_config();

        let mut pw = PartialWitness::new();
        let mut builder = CircuitBuilder::<F, D>::new(config);

        let vs = FF::rand_vec(3);
        let ts = builder.add_virtual_extension_targets(3);
        for (&v, &t) in vs.iter().zip(&ts) {
            pw.set_extension_target(t, v);
        }
        let mul0 = builder.mul_many_extension(&ts);
        let mul1 = {
            let mut acc = builder.one_extension();
            for &t in &ts {
                acc = builder.mul_extension(acc, t);
            }
            acc
        };
        let mul2 = builder.constant_extension(vs.into_iter().product());

        builder.connect_extension(mul0, mul1);
        builder.connect_extension(mul1, mul2);

        let data = builder.build::<C>();
        let proof = data.prove(pw)?;

        verify(proof, &data.verifier_only, &data.common)
    }

    #[test]
    fn test_div_extension() -> Result<()> {
        const D: usize = 2;
        type C = PoseidonGoldilocksConfig;
        type F = <C as GenericConfig<D>>::F;
        type FF = <C as GenericConfig<D>>::FE;

        let config = CircuitConfig::standard_recursion_zk_config();

        let pw = PartialWitness::new();
        let mut builder = CircuitBuilder::<F, D>::new(config);

        let x = FF::rand();
        let y = FF::rand();
        let z = x / y;
        let xt = builder.constant_extension(x);
        let yt = builder.constant_extension(y);
        let zt = builder.constant_extension(z);
        let comp_zt = builder.div_extension(xt, yt);
        builder.connect_extension(zt, comp_zt);

        let data = builder.build::<C>();
        let proof = data.prove(pw)?;

        verify(proof, &data.verifier_only, &data.common)
    }

    #[test]
    fn test_mul_algebra() -> Result<()> {
        const D: usize = 2;
        type C = KeccakGoldilocksConfig;
        type F = <C as GenericConfig<D>>::F;
        type FF = <C as GenericConfig<D>>::FE;

        let config = CircuitConfig::standard_recursion_config();

        let mut pw = PartialWitness::new();
        let mut builder = CircuitBuilder::<F, D>::new(config);

<<<<<<< HEAD
        let x = FF::rand_vec(D);
        let y = FF::rand_vec(D);
        let xa = ExtensionAlgebra(x.try_into().unwrap());
        let ya = ExtensionAlgebra(y.try_into().unwrap());
        let za = xa * ya;

        let xt = builder.constant_ext_algebra(xa);
        let yt = builder.constant_ext_algebra(ya);
        let zt = builder.constant_ext_algebra(za);
=======
        let xt =
            ExtensionAlgebraTarget(builder.add_virtual_extension_targets(D).try_into().unwrap());
        let yt =
            ExtensionAlgebraTarget(builder.add_virtual_extension_targets(D).try_into().unwrap());
        let zt =
            ExtensionAlgebraTarget(builder.add_virtual_extension_targets(D).try_into().unwrap());
>>>>>>> 357eea8d
        let comp_zt = builder.mul_ext_algebra(xt, yt);
        for i in 0..D {
            builder.connect_extension(zt.0[i], comp_zt.0[i]);
        }

<<<<<<< HEAD
        let data = builder.build::<C>();
=======
        let x = ExtensionAlgebra::<FF, D>(FF::rand_arr());
        let y = ExtensionAlgebra::<FF, D>(FF::rand_arr());
        let z = x * y;
        for i in 0..D {
            pw.set_extension_target(xt.0[i], x.0[i]);
            pw.set_extension_target(yt.0[i], y.0[i]);
            pw.set_extension_target(zt.0[i], z.0[i]);
        }

        let data = builder.build();
>>>>>>> 357eea8d
        let proof = data.prove(pw)?;

        verify(proof, &data.verifier_only, &data.common)
    }
}<|MERGE_RESOLUTION|>--- conflicted
+++ resolved
@@ -1,52 +1,18 @@
 use crate::field::extension_field::target::{ExtensionAlgebraTarget, ExtensionTarget};
 use crate::field::extension_field::FieldExtension;
 use crate::field::extension_field::{Extendable, OEF};
-<<<<<<< HEAD
-use crate::field::field_types::{Field, PrimeField};
-use crate::gates::arithmetic::ArithmeticExtensionGate;
-=======
 use crate::field::field_types::{Field, PrimeField, RichField};
 use crate::gates::arithmetic_extension::ArithmeticExtensionGate;
 use crate::gates::multiplication_extension::MulExtensionGate;
->>>>>>> 357eea8d
+use crate::field::field_types::{Field, PrimeField};
+use crate::gates::arithmetic::ArithmeticExtensionGate;
 use crate::iop::generator::{GeneratedValues, SimpleGenerator};
 use crate::iop::target::Target;
 use crate::iop::witness::{PartitionWitness, Witness};
 use crate::plonk::circuit_builder::CircuitBuilder;
 use crate::util::bits_u64;
 
-<<<<<<< HEAD
 impl<F: Extendable<D>, const D: usize> CircuitBuilder<F, D> {
-    /// Finds the last available arithmetic gate with the given constants or add one if there aren't any.
-    /// Returns `(g,i)` such that there is an arithmetic gate with the given constants at index
-    /// `g` and the gate's `i`-th operation is available.
-    fn find_arithmetic_gate(&mut self, const_0: F, const_1: F) -> (usize, usize) {
-        let (gate, i) = self
-            .free_arithmetic
-            .get(&(const_0, const_1))
-            .copied()
-            .unwrap_or_else(|| {
-                let gate = self.add_gate(
-                    ArithmeticExtensionGate::new_from_config(&self.config),
-                    vec![const_0, const_1],
-                );
-                (gate, 0)
-            });
-
-        // Update `free_arithmetic` with new values.
-        if i < ArithmeticExtensionGate::<D>::num_ops(&self.config) - 1 {
-            self.free_arithmetic
-                .insert((const_0, const_1), (gate, i + 1));
-        } else {
-            self.free_arithmetic.remove(&(const_0, const_1));
-        }
-
-        (gate, i)
-    }
-
-=======
-impl<F: RichField + Extendable<D>, const D: usize> CircuitBuilder<F, D> {
->>>>>>> 357eea8d
     pub fn arithmetic_extension(
         &mut self,
         const_0: F,
@@ -589,11 +555,8 @@
     use anyhow::Result;
 
     use crate::field::extension_field::algebra::ExtensionAlgebra;
-<<<<<<< HEAD
-=======
     use crate::field::extension_field::quartic::QuarticExtension;
     use crate::field::extension_field::target::ExtensionAlgebraTarget;
->>>>>>> 357eea8d
     use crate::field::field_types::Field;
     use crate::iop::witness::{PartialWitness, Witness};
     use crate::plonk::circuit_builder::CircuitBuilder;
@@ -676,32 +639,17 @@
         let mut pw = PartialWitness::new();
         let mut builder = CircuitBuilder::<F, D>::new(config);
 
-<<<<<<< HEAD
-        let x = FF::rand_vec(D);
-        let y = FF::rand_vec(D);
-        let xa = ExtensionAlgebra(x.try_into().unwrap());
-        let ya = ExtensionAlgebra(y.try_into().unwrap());
-        let za = xa * ya;
-
-        let xt = builder.constant_ext_algebra(xa);
-        let yt = builder.constant_ext_algebra(ya);
-        let zt = builder.constant_ext_algebra(za);
-=======
         let xt =
             ExtensionAlgebraTarget(builder.add_virtual_extension_targets(D).try_into().unwrap());
         let yt =
             ExtensionAlgebraTarget(builder.add_virtual_extension_targets(D).try_into().unwrap());
         let zt =
             ExtensionAlgebraTarget(builder.add_virtual_extension_targets(D).try_into().unwrap());
->>>>>>> 357eea8d
         let comp_zt = builder.mul_ext_algebra(xt, yt);
         for i in 0..D {
             builder.connect_extension(zt.0[i], comp_zt.0[i]);
         }
 
-<<<<<<< HEAD
-        let data = builder.build::<C>();
-=======
         let x = ExtensionAlgebra::<FF, D>(FF::rand_arr());
         let y = ExtensionAlgebra::<FF, D>(FF::rand_arr());
         let z = x * y;
@@ -711,8 +659,7 @@
             pw.set_extension_target(zt.0[i], z.0[i]);
         }
 
-        let data = builder.build();
->>>>>>> 357eea8d
+        let data = builder.build::<C>();
         let proof = data.prove(pw)?;
 
         verify(proof, &data.verifier_only, &data.common)
